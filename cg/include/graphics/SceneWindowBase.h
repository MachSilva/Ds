--- conflicted
+++ resolved
@@ -28,12 +28,9 @@
 // Class definition for scene window base.
 //
 // Author: Paulo Pagliosa
-<<<<<<< HEAD
-// Modified by: Felipe Machado
-// Last revision: 01/08/2023
-=======
 // Last revision: 30/08/2023
->>>>>>> 4ce454f7
+// Altered by: Felipe Machado
+// Altered version last revision: 13/09/2023
 
 #ifndef __SceneWindowBase_h
 #define __SceneWindowBase_h
