//[]---------------------------------------------------------------[]
//|                                                                 |
//| Copyright (C) 2014, 2023 Paulo Pagliosa.                        |
//|                                                                 |
//| This software is provided 'as-is', without any express or       |
//| implied warranty. In no event will the authors be held liable   |
//| for any damages arising from the use of this software.          |
//|                                                                 |
//| Permission is granted to anyone to use this software for any    |
//| purpose, including commercial applications, and to alter it and |
//| redistribute it freely, subject to the following restrictions:  |
//|                                                                 |
//| 1. The origin of this software must not be misrepresented; you  |
//| must not claim that you wrote the original software. If you use |
//| this software in a product, an acknowledgment in the product    |
//| documentation would be appreciated but is not required.         |
//|                                                                 |
//| 2. Altered source versions must be plainly marked as such, and  |
//| must not be misrepresented as being the original software.      |
//|                                                                 |
//| 3. This notice may not be removed or altered from any source    |
//| distribution.                                                   |
//|                                                                 |
//[]---------------------------------------------------------------[]
//
// OVERVIEW: GLGraphics2.cpp
// ========
// Source file for OpenGL 2D graphics.
//
// Author: Paulo Pagliosa
<<<<<<< HEAD
// Modified by: Felipe Machado
// Last revision: 17/03/2022
=======
// Last revision: 30/07/2023
>>>>>>> ec1d10a3

#include "graphics/GLGraphics2.h"

namespace cg
{ // begin namespace cg


/////////////////////////////////////////////////////////////////////
//
// View2 implementation
// =====
View2::View2():
  _bounds{{-1, -1}, {1, 1}},
  _delta{0, 0}
{
  _aspectRatio = _scale = _sx = _sy = 1;
  _tx = _ty = 0;
  _modified = false;
}

void
View2::setBounds(const Bounds2f& bounds)
{
  if (bounds.empty())
   return;
  _bounds = bounds;
  _modified = true;
}

void
View2::setAspectRatio(float aspectRatio)
{
  if (aspectRatio <= 0)
    return;
  _aspectRatio = aspectRatio;
  _modified = true;
}

void
View2::zoom(float scale)
{
  if (scale <= 0)
    return;
  _scale *= scale;
  _modified = true;
}

void
View2::pan(float x, float y)
{
  if (math::isZero(x) && math::isZero(y))
    return;
  _delta.x += x / _scale;
  _delta.y += y / _scale;
  _modified = true;
}

void
View2::updateView()
{
  if (!_modified)
    return;

  const auto& p1 = _bounds.min();
  const auto& p2 = _bounds.max();
  auto iw = 1 / (p2.x - p1.x) * _scale;
  auto ih = 1 / (p2.y - p1.y) * _scale;

  _aspectRatio > ih / iw ? iw = ih / _aspectRatio : ih = iw * _aspectRatio;
  _sx = 2 * iw;
  _sy = 2 * ih;
  _tx = -(_delta.x + p1.x + p2.x) * iw;
  _ty = -(_delta.y + p1.y + p2.y) * ih;
  _modified = false;
}

void
View2::setDefaultView()
{
  _aspectRatio = _scale = _sx = _sy = 1;
  _delta.x = _delta.y = _tx = _ty = 0;
  _modified = true;
}

inline void
View2::toNDC(const vec2f& p, vec4f& v) const
{
  v[0] = _sx * p.x + _tx;
  v[1] = _sy * p.y + _ty;
  v[2] = 0;
  v[3] = 1;
}


/////////////////////////////////////////////////////////////////////
//
// GLGraphics2 implementation
// ===========
void
GLGraphics2::drawPoint(const vec2f& p)
{
  vec4f v;

  toNDC(p, v);
  Base::drawPoint(&v);
}

void
GLGraphics2::drawLine(const vec2f& p1, const vec2f& p2)
{
  vec4f v[2];

  toNDC(p1, v[0]);
  toNDC(p2, v[1]);
  Base::drawLine(v);
}

void
GLGraphics2::drawTriangle(const vec2f& p1, const vec2f& p2, const vec2f& p3)
{
  vec4f v[3];

  toNDC(p1, v[0]);
  toNDC(p2, v[1]);
  toNDC(p3, v[2]);
  Base::drawTriangle(v);
}

void
GLGraphics2::drawCircumference(const vec2f& center, float radius)
{
  if (radius <= 0)
    return;

  const int ns{20};
<<<<<<< HEAD
  float c{std::cos(2 * math::pi<float>() / ns)};
  float s{std::sin(2 * math::pi<float>() / ns)};
=======
  float c{cos(2 * math::pi<float> / ns)};
  float s{sin(2 * math::pi<float> / ns)};
>>>>>>> ec1d10a3
  vec2f r{0, radius};
  vec4f p[2];

  toNDC(center + r, p[0]);
  for (int i = 0; i < ns; i++)
  {
    auto t = r;

    r.x = c * t.x - s * t.y;
    r.y = s * t.x + c * t.y;
    toNDC(center + r, p[1]);
    Base::drawLine(p);
    p[0] = p[1];
  }
}

void
GLGraphics2::drawBounds(const Bounds2f& bounds)
{
  const auto& p1 = bounds.min();
  const auto& p3 = bounds.max();
  vec2f p2{p3.x, p1.y};
  vec2f p4{p1.x, p3.y};

  if (polygonMode() == PolygonMode::LINE)
  {
    drawLine(p1, p2);
    drawLine(p2, p3);
    drawLine(p3, p4);
    drawLine(p4, p1);
  }
  else
  {
    drawTriangle(p1, p2, p3);
    drawTriangle(p3, p4, p1);
  }
}

vec2f
GLGraphics2::screenToWorld(const vec2f& p) const
{
  GLint viewport[4];
  glGetIntegerv(GL_VIEWPORT, viewport);

  auto x = ((p.x / viewport[2] * 2 - 1) - _tx) / _sx;
  auto y = ((p.y / viewport[3] * 2 - 1) - _ty) / _sy;

  return vec2f{x, y};
}

} // end namespace cg<|MERGE_RESOLUTION|>--- conflicted
+++ resolved
@@ -28,12 +28,8 @@
 // Source file for OpenGL 2D graphics.
 //
 // Author: Paulo Pagliosa
-<<<<<<< HEAD
 // Modified by: Felipe Machado
-// Last revision: 17/03/2022
-=======
 // Last revision: 30/07/2023
->>>>>>> ec1d10a3
 
 #include "graphics/GLGraphics2.h"
 
@@ -169,13 +165,8 @@
     return;
 
   const int ns{20};
-<<<<<<< HEAD
-  float c{std::cos(2 * math::pi<float>() / ns)};
-  float s{std::sin(2 * math::pi<float>() / ns)};
-=======
   float c{cos(2 * math::pi<float> / ns)};
   float s{sin(2 * math::pi<float> / ns)};
->>>>>>> ec1d10a3
   vec2f r{0, radius};
   vec4f p[2];
 
