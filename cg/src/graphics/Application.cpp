--- conflicted
+++ resolved
@@ -28,12 +28,8 @@
 // Source file for graphics application.
 //
 // Author: Paulo Pagliosa
-<<<<<<< HEAD
 // Modified by: Felipe Machado
-// Last revision: 12/07/2022
-=======
 // Last revision: 14/12/2022
->>>>>>> ec1d10a3
 
 #include "core/Exception.h"
 #include "graphics/Application.h"
@@ -50,16 +46,12 @@
 static void
 errorCallback(int error, const char* description)
 {
-<<<<<<< HEAD
   // GLFW errors are NEVER fatal as guaranteed by GLFW's documentation.
   // The library is still in a valid state.
   // See:
   // - https://github.com/glfw/glfw/issues/1121
   // - https://www.glfw.org/docs/latest/intro_guide.html#error_handling
-  printf("[GLFW 0x%x] %s\n", error, description);
-=======
-  runtimeError("GLFW error (%d): %s", error, description);
->>>>>>> ec1d10a3
+  runtimeError("[GLFW 0x%x] %s\n", error, description);
 }
 
 inline auto
