--- conflicted
+++ resolved
@@ -28,12 +28,8 @@
 // Source file for OpenGL window.
 //
 // Author: Paulo Pagliosa
-<<<<<<< HEAD
 // Modified by: Felipe Machado
-// Last revision: 12/07/2022
-=======
 // Last revision: 04/07/2023
->>>>>>> ec1d10a3
 
 #include "core/Exception.h"
 #include "graphics/Application.h"
@@ -245,13 +241,8 @@
   glfwMakeContextCurrent(_window);
   glfwSwapInterval(1);
   gl3wInit();
-<<<<<<< HEAD
   if (!gl3wIsSupported(4, 3))
-    Application::error("OpenGL 4.3 is not supported");
-=======
-  if (!gl3wIsSupported(4, 0))
-    runtimeError("OpenGL v400 is not supported");
->>>>>>> ec1d10a3
+    runtimeError("OpenGL 4.3 is not supported");
   glfwSetInputMode(_window, GLFW_CURSOR, GLFW_CURSOR_NORMAL);
   registerGlfwCallBacks();
   // Setup Dear ImGui binding.
