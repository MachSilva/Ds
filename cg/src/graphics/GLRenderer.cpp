//[]---------------------------------------------------------------[]
//|                                                                 |
//| Copyright (C) 2018, 2023 Paulo Pagliosa.                        |
//|                                                                 |
//| This software is provided 'as-is', without any express or       |
//| implied warranty. In no event will the authors be held liable   |
//| for any damages arising from the use of this software.          |
//|                                                                 |
//| Permission is granted to anyone to use this software for any    |
//| purpose, including commercial applications, and to alter it and |
//| redistribute it freely, subject to the following restrictions:  |
//|                                                                 |
//| 1. The origin of this software must not be misrepresented; you  |
//| must not claim that you wrote the original software. If you use |
//| this software in a product, an acknowledgment in the product    |
//| documentation would be appreciated but is not required.         |
//|                                                                 |
//| 2. Altered source versions must be plainly marked as such, and  |
//| must not be misrepresented as being the original software.      |
//|                                                                 |
//| 3. This notice may not be removed or altered from any source    |
//| distribution.                                                   |
//|                                                                 |
//[]---------------------------------------------------------------[]
//
// OVERVIEW: GLRenderer.cpp
// ========
// Source file for OpenGL renderer.
//
// Author: Paulo Pagliosa
<<<<<<< HEAD
// Modified by: Felipe Machado
// Last revision: 13/09/2023
=======
// Last revision: 02/09/2023
>>>>>>> 4ce454f7

#include "graphics/GLRenderer.h"

#define STRINGIFY(A) #A

namespace cg
{ // begin namespace cg

namespace GLSL
{

ShaderProgram::~ShaderProgram()
{
  // virtual destructor
}

const char* VERSION = "#version 430 core\n";

const char* PROPS_DECLARATIONS = STRINGIFY(
  struct LightProps
  {
    vec4 color; // color
    vec3 position; // VRC position
    vec3 direction; // VRC direction
    int type; // DIRECTIONAL/POINT/SPOT
    int falloff; // CONSTANT/LINEAR/QUADRATIC
    float range; // range (== 0 INFINITE)
    float angle; // spot angle
  };

  struct MaterialProps
  {
    vec4 Oa; // ambient color
    vec4 Od; // diffuse color
    vec4 Os; // specular spot color
    float shine; // specular shininess exponent
  };

  struct LineProps
  {
    vec4 color;
    float width;
  };
);

// Depends on PROPS_DECLARATIONS.
const char* LIGHTING_BLOCK_DECLARATION = STRINGIFY(
  layout(binding = 0, std140) uniform LightingBlock
  {
    LightProps lights[8];
    vec4 ambientLight;
    int lightCount;
  };
);

const char* MATRIX_BLOCK_DECLARATION = STRINGIFY(
  layout(binding = 1, std140) uniform MatrixBlock
  {
    mat4 viewportMatrix;
    mat4 mvMatrix;
    mat4 mvpMatrix;
    mat3 normalMatrix;
  };
);

// Depends on PROPS_DECLARATIONS.
const char* CONFIG_BLOCK_DECLARATION = STRINGIFY(
  layout(binding = 2, std140) uniform ConfigBlock
  {
    MaterialProps material;
    LineProps line;
    int projectionType; // PERSPECTIVE/PARALLEL
    //vec4 backFaceColor = vec4(1, 0, 1, 1);
  };
);

} // namespace GLSL

static const char* gVertexShader = STRINGIFY(
  out gl_PerVertex
  {
    vec4 gl_Position;
  };

  layout(location = 0) in vec4 position;
  layout(location = 1) in vec3 normal;
  layout(location = 2) in vec4 color;

  layout(location = 0) out vec3 vPosition;
  layout(location = 1) out vec3 vNormal;
  layout(location = 2) out vec4 vColor;

  void main()
  {
    gl_Position = mvpMatrix * position;
    vPosition = vec3(mvMatrix * position);
    vNormal = normalize(normalMatrix * normal);
    vColor = color;
  }
);

static const char* gGeometryShader = STRINGIFY(
  in gl_PerVertex
  {
    vec4 gl_Position;
  } gl_in[];

  out gl_PerVertex
  {
    vec4 gl_Position;
  };

  layout(triangles) in;
  layout(triangle_strip, max_vertices = 3) out;

  layout(location = 0) in vec3 vPosition[];
  layout(location = 1) in vec3 vNormal[];
  layout(location = 2) in vec4 vColor[];

  layout(location = 0) out vec3 gPosition;
  layout(location = 1) out vec3 gNormal;
  layout(location = 2) out vec4 gColor;
  layout(location = 3) noperspective out vec3 gEdgeDistance;

  void main()
  {
    vec2 p0 = vec2(viewportMatrix *
      (gl_in[0].gl_Position / gl_in[0].gl_Position.w));
    vec2 p1 = vec2(viewportMatrix *
      (gl_in[1].gl_Position / gl_in[1].gl_Position.w));
    vec2 p2 = vec2(viewportMatrix *
      (gl_in[2].gl_Position / gl_in[2].gl_Position.w));
    vec2 v0 = p2 - p1;
    vec2 v1 = p2 - p0;
    vec2 v2 = p1 - p0;
    float a = v2.x * v1.y - v1.x * v2.y;

    gl_Position = gl_in[0].gl_Position;
    gEdgeDistance = vec3(abs(a / length(v0)), 0, 0);
    gPosition = vPosition[0];
    gNormal = vNormal[0];
    gColor = vColor[0];
    EmitVertex();
    gl_Position = gl_in[1].gl_Position;
    gEdgeDistance = vec3(0, abs(a / length(v1)), 0);
    gPosition = vPosition[1];
    gNormal = vNormal[1];
    gColor = vColor[1];
    EmitVertex();
    gl_Position = gl_in[2].gl_Position;
    gEdgeDistance = vec3(0, 0, abs(a / length(v2)));
    gPosition = vPosition[2];
    gNormal = vNormal[2];
    gColor = vColor[2];
    EmitVertex();
    EndPrimitive();
  }
);

static const char* gFragmentShader = STRINGIFY(
  subroutine vec4 mixColorType(vec4 color);
  subroutine void matPropsType(out MaterialProps m);

  layout(location = 0) in vec3 gPosition;
  layout(location = 1) in vec3 gNormal;
  layout(location = 2) in vec4 gColor;
  layout(location = 3) noperspective in vec3 gEdgeDistance;

  subroutine uniform mixColorType mixColor;
  subroutine uniform matPropsType matProps;  

  layout(location = 0) out vec4 fragmentColor;

  subroutine(matPropsType)
  void modelMaterial(out MaterialProps m)
  {
    m = material;
  }

  subroutine(matPropsType)
  void colorMapMaterial(out MaterialProps m)
  {
    const float Oa = 0.4;
    const float Od = 0.6;

    m = MaterialProps(gColor * Oa, gColor * Od, vec4(1), material.shine);
  }

  bool lightVector(int i, vec3 P, out vec3 L, out float d)
  {
    int type = lights[i].type;

    // DIRECTIONAL
    if (type == 0)
    {
      L = -lights[i].direction;
      return true;
    }
    L = lights[i].position - P;
    d = length(L);

    float range = lights[i].range;

    if (d == 0 || (range > 0 && d > range))
      return false;
    L /= d;
    // POINT
    if (type == 1)
      return true;

    // SPOT
    float DL = dot(lights[i].direction, L);

    return DL < 0 && lights[i].angle > radians(acos(DL));
  }

  vec4 lightColor(int i, float d)
  {
    int falloff = lights[i].falloff;

    // directional light or constant falloff
    if (lights[i].type == 0  || falloff == 0)
      return lights[i].color;

    float range = lights[i].range;
    float f;

    if (range == 0) // infinite range
    {
      f = 1 / d;
      if (falloff == 2) // quadratic falloff
        f *= f;
    }
    else
    {
      f = d / range;
      f = falloff == 2 ? 1 + f * (f - 2) : 1 - f;
    }
    return lights[i].color * f;
  }

  vec4 phong(vec3 P, vec3 N)
  {
    MaterialProps m;
    vec4 color;

    matProps(m);
    color = ambientLight * m.Oa;

    vec3 V = projectionType == 0 ?
      // PERSPECTIVE
      normalize(P) :
      // PARALLEL
      vec3(0, 0, -1);

    if (dot(N, V) > 0)
      //return backFaceColor;
      N *= -1;

    vec3 R = reflect(V, N);

    for (int i = 0; i < lightCount; i++)
    {
      vec3 L; float d;
 
      if (lightVector(i, P, L, d))
      {
        vec4 I = lightColor(i, d);

        color += I * m.Od * max(dot(N, L), 0);
        color += I * m.Os * pow(max(dot(R, L), 0), m.shine);
      }
    }
    return min(color, vec4(1));
  }

  subroutine(mixColorType)
  vec4 noMix(vec4 color)
  {
    return color;
  }

  subroutine(mixColorType)
  vec4 lineColorMix(vec4 color)
  {
    float d = min(min(gEdgeDistance.x, gEdgeDistance.y), gEdgeDistance.z);
    float mixVal;

    if (d < line.width - 1)
      mixVal = 1;
    else if (d > line.width + 1)
      mixVal = 0;
    else
    {
      float x = d - (line.width - 1);
      mixVal = exp2(-2 * (x * x));
    }
    return mix(color, line.color, mixVal);
  }

  void main()
  {
    fragmentColor = mixColor(phong(gPosition, normalize(gNormal)));
  }
);

GLRenderer::PhongFragShader::PhongFragShader(
  std::initializer_list<const char*> sources
) : GLSL::ShaderProgram{GL_FRAGMENT_SHADER, sources}
{
  _mixColor.noMixIdx = subroutineIndex("noMix");
  _mixColor.lineColorMixIdx = subroutineIndex("lineColorMix");
  _matProps.modelMaterialIdx = subroutineIndex("modelMaterial");
  _matProps.colorMapMaterialIdx = subroutineIndex("colorMapMaterial");
  _mixColor.location = subroutineUniformLocation("mixColor");
  _matProps.location = subroutineUniformLocation("matProps");
}

GLRenderer::PhongFragShader::~PhongFragShader()
{
  // virtual destructor
}

GLRenderer::Pipeline::Pipeline()
{
  glCreateProgramPipelines(1, &_pipeline);
}

GLRenderer::Pipeline::~Pipeline()
{
  glDeleteProgramPipelines(1, &_pipeline);
}

GLRenderer::MeshPipeline::MeshPipeline()
{
  // Create shader programs
  _vertex = new GLSL::ShaderProgram(GL_VERTEX_SHADER, {
    GLSL::VERSION,
    GLSL::MATRIX_BLOCK_DECLARATION,
    gVertexShader
  });

  if (!_vertex->ok())
    throw std::runtime_error("failed to create vertex shader program\n"
      + _vertex->infoLog());

  _geometry = new GLSL::ShaderProgram(GL_GEOMETRY_SHADER, {
    GLSL::VERSION,
    GLSL::MATRIX_BLOCK_DECLARATION,
    gGeometryShader
  });

  if (!_geometry->ok())
    throw std::runtime_error("failed to create geometry shader program\n"
      + _geometry->infoLog());

  _fragment = new GLRenderer::PhongFragShader({
    GLSL::VERSION,
    GLSL::PROPS_DECLARATIONS,
    GLSL::LIGHTING_BLOCK_DECLARATION,
    GLSL::CONFIG_BLOCK_DECLARATION,
    gFragmentShader
  });

  if (!_fragment->ok())
    throw std::runtime_error("failed to create fragment shader program\n"
      + _fragment->infoLog());

  // Create uniform buffers
  _lightingBlock = new GLBuffer<GLSL::LightingBlock>(1, GL_UNIFORM_BUFFER);
  _matrixBlock = new GLBuffer<GLSL::MatrixBlock>(1, GL_UNIFORM_BUFFER);
  _configBlock = new GLBuffer<GLSL::ConfigBlock>(1, GL_UNIFORM_BUFFER);

  // Create pipeline
  glUseProgramStages(_pipeline, GL_VERTEX_SHADER_BIT, *_vertex);
  glUseProgramStages(_pipeline, GL_GEOMETRY_SHADER_BIT, *_geometry);
  glUseProgramStages(_pipeline, GL_FRAGMENT_SHADER_BIT, *_fragment);

  // Default target for glUniform* calls, including uniform subroutines
  glActiveShaderProgram(_pipeline, *_fragment);

  beforeDrawing = [](GLRenderer& ctx) { ctx.defaultFragmentSubroutines(); };
}

GLRenderer::MeshPipeline::~MeshPipeline() { /* RAII */ }

GLRenderer::GLRenderer(SceneBase& scene, Camera& camera):
  GLRendererBase{scene, camera}
{
  _pipelines[0] = _gl = new MeshPipeline();
}

GLRenderer::~GLRenderer() {}

inline void
GLRenderer::renderDefaultLights()
{
  GLSL::LightingBlock b;

  b.ambientLight = _scene->ambientLight;
  b.lights[0].type = 1; // POINT
  b.lights[0].color = vec4f{1, 1, 1, 0};
  b.lights[0].position = vec3f{0, 0, 0};
  b.lights[0].range = 0.0f;
  b.lightCount = 1;

  glNamedBufferSubData(
    _gl->lightingBlock(),
    0,
    sizeof (GLSL::LightingBlock),
    (void*) &b
  );
  glBindBufferBase(GL_UNIFORM_BUFFER,
    GLSL::LightingBlockBindingPoint, _gl->lightingBlock());
}

void
GLRenderer::update()
{
  // TODO: do it only when camera or viewport has been changed
  GLGraphics3::setView(_camera->position(), vpMatrix(_camera));
  glViewport(0, 0, _viewport.w, _viewport.h);

  auto w = _viewport.w / 2.0f;
  auto h = _viewport.h / 2.0f;

  _viewportMatrix[0].set(w, 0, 0, 0);
  _viewportMatrix[1].set(0, h, 0, 0);
  _viewportMatrix[2].set(0, 0, 1, 0);
  _viewportMatrix[3].set(w, h, 0, 0);
  _windowViewportRatio = _camera->windowHeight() / _viewport.h;
}

void
GLRenderer::setBasePoint(const vec3f& p)
{
  _basePointZ = -_camera->worldToCamera(_basePoint = p).z;
}

float
GLRenderer::pixelsLength(float d) const
{
  if (_camera->projectionType() == Camera::Perspective)
    d *= _basePointZ / _camera->nearPlane();
  return _windowViewportRatio * d;
}

void
GLRenderer::renderLights()
{
  if (_scene->lightCount() == 0)
  {
    renderDefaultLights();
    return;
  }

  auto block = static_cast<GLSL::LightingBlock*>(
    glMapNamedBuffer(_gl->lightingBlock(), GL_WRITE_ONLY));

  block->ambientLight = _scene->ambientLight;

  const auto& vm = _camera->worldToCameraMatrix();
  int nl{0};

  for (auto light : _scene->lights())
  {
    if (!light->isTurnedOn())
      continue;
    block->lights[nl].type = (int)light->type();
    block->lights[nl].color = light->color;
    {
      const auto p = vm.transform3x4(light->position());
      block->lights[nl].position = p;
    }
    {
      const auto d = vm.transformVector(light->direction()).versor();
      block->lights[nl].direction = d;
    }
    block->lights[nl].falloff = (int)light->falloff;
    block->lights[nl].range = light->range();
    block->lights[nl].angle = light->spotAngle();
    if (++nl == GLSL::LightingBlock::MAX_LIGHTS)
      break;
  }
  block->lightCount = nl;

  glUnmapNamedBuffer(_gl->lightingBlock());
  glBindBufferBase(GL_UNIFORM_BUFFER,
    GLSL::LightingBlockBindingPoint, _gl->lightingBlock());
}

void
GLRenderer::renderActors()
{
  for (auto actor : _scene->actors())
  {
    if (!actor->isVisible())
      continue;

    auto mapper = actor->mapper();

    assert(mapper != nullptr);
    mapper->update();
    if (!mapper->render(*this))
    {
      if (auto primitive = mapper->primitive())
        drawMesh(*primitive);
    }
    else if (flags.isSet(DrawBounds))
    {
      setLineColor(boundsColor);
      drawBounds(mapper->bounds());
    }
  }
}

void
GLRenderer::beginRender()
{
  const auto& bc = _scene->backgroundColor;

  glClearColor((float)bc.r, (float)bc.g, (float)bc.b, 1.0f);
  glClear(GL_COLOR_BUFFER_BIT | GL_DEPTH_BUFFER_BIT);

  _gl->use();

  glNamedBufferSubData(
    _gl->matrixBlock(),
    offsetof (GLSL::MatrixBlock, viewportMatrix),
    sizeof (_viewportMatrix),
    &_viewportMatrix
  );

  int projectionType = _camera->projectionType();
  glNamedBufferSubData(
    _gl->configBlock(),
    offsetof (GLSL::ConfigBlock, projectionType),
    sizeof (projectionType),
    &projectionType
  );

  glBindBufferBase(GL_UNIFORM_BUFFER,
    GLSL::MatrixBlockBindingPoint, _gl->matrixBlock());
  glBindBufferBase(GL_UNIFORM_BUFFER,
    GLSL::ConfigBlockBindingPoint, _gl->configBlock());

  glPolygonMode(GL_FRONT_AND_BACK,
    (renderMode != RenderMode::Wireframe) + GL_LINE);
}

void
GLRenderer::render()
{
  update();
  beginRender();
  renderLights();
  renderActors();
  endRender();
}

void
GLRenderer::endRender()
{
  if (_renderFunction != nullptr)
    _renderFunction(*this);
  glFlush();
}

void
GLRenderer::renderMaterial(const Material& material)
{
  auto block = static_cast<GLSL::ConfigBlock*>(
    glMapNamedBuffer(_gl->configBlock(), GL_WRITE_ONLY)
  );

  block->material.Oa = material.ambient;
  block->material.Od = material.diffuse;
  block->material.Os = material.spot;
  block->material.shine = material.shine;
  // block->line.width = material.lineWidth;
  // block->line.color = material.lineColor;

  glUnmapNamedBuffer(_gl->configBlock());
}

namespace
{ // begin namespace

inline mat4f
mvMatrix(const mat4f& t, const Camera* c)
{
  return c->worldToCameraMatrix() * t;
}

inline mat4f
mvpMatrix(const mat4f& mvm, const Camera* c)
{
  return c->projectionMatrix() * mvm;
}

inline auto
normalMatrix(const mat3f& n, const Camera* c)
{
  return mat3f{c->worldToCameraMatrix()} * n;
}

<<<<<<< HEAD
void
GLRenderer::defaultFragmentSubroutines()
{
  auto fs = fragmentShader();
  auto subIds = fs->subroutineUniforms();
  auto& mixColor = fs->mixColor();
  auto& matProps = fs->matProps();
  subIds[mixColor.location] = renderMode == RenderMode::HiddenLines
    ? mixColor.lineColorMixIdx
    : mixColor.noMixIdx;
  subIds[matProps.location] = flags.isSet(UseVertexColors)
    ? matProps.colorMapMaterialIdx
    : matProps.modelMaterialIdx;
  glUniformSubroutinesuiv(GL_FRAGMENT_SHADER, subIds.size(), subIds.data());
}
=======
} // end namespace
>>>>>>> 4ce454f7

bool
GLRenderer::drawMesh(const Primitive& primitive)
{
  auto mesh = primitive.tesselate();

  if (!mesh)
    return false;

<<<<<<< HEAD
  auto b = static_cast<GLSL::MatrixBlock*>(
    glMapNamedBuffer(_gl->matrixBlock(), GL_WRITE_ONLY)
  );

  auto mvm = mvMatrix(*_camera, primitive);
  b->mvMatrix = mvm;
  b->mvpMatrix = mvpMatrix(mvm, *_camera);
  b->normalMatrix = normalMatrix(*_camera, primitive);

  glUnmapNamedBuffer(_gl->matrixBlock());
=======
  auto& t = primitive.localToWorldMatrix();
  auto& n = primitive.normalMatrix();

  drawMesh(*mesh, *primitive.material(), t, n, mesh->data().triangleCount, 0);
  if (flags.isSet(DrawBounds))
  {
    setLineColor(boundsColor);
    drawBounds(primitive.bounds());
  }
  /*
  setVectorColor(Color::gray);
  drawNormals(*mesh, t, n, 0.5f);
  */
  return true;
}

void
GLRenderer::drawMesh(const TriangleMesh& mesh,
  const Material& material,
  const mat4f& t,
  const mat3f& n,
  int count,
  int offset)
{
  auto mvm = mvMatrix(t, _camera);

  _gl->program.setUniformMat4(_gl->mvMatrixLoc, mvm);
  _gl->program.setUniformMat4(_gl->mvpMatrixLoc, mvpMatrix(mvm, _camera));
  _gl->program.setUniformMat3(_gl->normalMatrixLoc, normalMatrix(n, _camera));
>>>>>>> 4ce454f7

  // defaultFragmentSubroutines();
  _gl->beforeDrawing(*this);

<<<<<<< HEAD
  renderMaterial(*primitive.material());
  if (auto m = glMesh(mesh))
=======
  subIds[0] = renderMode == HiddenLines ?
    _gl->lineColorMixIdx :
    _gl->noMixIdx;
  subIds[1] = flags.isSet(UseVertexColors) ?
    _gl->colorMapMaterialIdx :
    _gl->modelMaterialIdx;
  glUniformSubroutinesuiv(GL_FRAGMENT_SHADER, 2, subIds);
  renderMaterial(material);

  auto m = glMesh(&mesh);

  m->bind();
  glDrawElements(GL_TRIANGLES,
    count * 3,
    GL_UNSIGNED_INT,
    (void*)(sizeof(TriangleMesh::Triangle) * offset));
}

bool
GLRenderer::drawSubMesh(const TriangleMesh& mesh,
  int count,
  int offset,
  const Material& material,
  const mat4f& t,
  const mat3f& n)
{
>>>>>>> 4ce454f7
  {
    if (count <= 0 || offset < 0)
      return false;

    const auto nt = mesh.data().triangleCount;

    if (offset >= nt)
      return false;
    if (auto end = offset + count; end > nt)
      count = end - nt;
  }
  drawMesh(mesh, material, t, n, count, offset);
  return true;
}

void
GLRenderer::drawAxes(const mat4f& m, float s)
{
  mat3f r{m};

  r[0].normalize();
  r[1].normalize();
  r[2].normalize();
  GLGraphics3::drawAxes(vec3f{m[3]}, r, s);
}

GLRenderer::Pipeline*
GLRenderer::pipeline(uint64_t id) const
{
  auto it = _pipelines.find(id);
  if (it == _pipelines.end())
    return nullptr;
  return it->second.get();
}

void
GLRenderer::setPipeline(uint64_t id, Pipeline* p)
{
  if (id == 0)
  {
    if (auto q = dynamic_cast<MeshPipeline*>(p))
      _pipelines[0] = _gl = q;
  }
  else
  {
    _pipelines[id] = p;
  }
}

} // end namespace cg<|MERGE_RESOLUTION|>--- conflicted
+++ resolved
@@ -28,12 +28,9 @@
 // Source file for OpenGL renderer.
 //
 // Author: Paulo Pagliosa
-<<<<<<< HEAD
-// Modified by: Felipe Machado
-// Last revision: 13/09/2023
-=======
 // Last revision: 02/09/2023
->>>>>>> 4ce454f7
+// Altered by: Felipe Machado
+// Altered version last revision: 13/09/2023
 
 #include "graphics/GLRenderer.h"
 
@@ -619,8 +616,6 @@
   glUnmapNamedBuffer(_gl->configBlock());
 }
 
-namespace
-{ // begin namespace
 
 inline mat4f
 mvMatrix(const mat4f& t, const Camera* c)
@@ -640,7 +635,6 @@
   return mat3f{c->worldToCameraMatrix()} * n;
 }
 
-<<<<<<< HEAD
 void
 GLRenderer::defaultFragmentSubroutines()
 {
@@ -656,9 +650,6 @@
     : matProps.modelMaterialIdx;
   glUniformSubroutinesuiv(GL_FRAGMENT_SHADER, subIds.size(), subIds.data());
 }
-=======
-} // end namespace
->>>>>>> 4ce454f7
 
 bool
 GLRenderer::drawMesh(const Primitive& primitive)
@@ -668,18 +659,6 @@
   if (!mesh)
     return false;
 
-<<<<<<< HEAD
-  auto b = static_cast<GLSL::MatrixBlock*>(
-    glMapNamedBuffer(_gl->matrixBlock(), GL_WRITE_ONLY)
-  );
-
-  auto mvm = mvMatrix(*_camera, primitive);
-  b->mvMatrix = mvm;
-  b->mvpMatrix = mvpMatrix(mvm, *_camera);
-  b->normalMatrix = normalMatrix(*_camera, primitive);
-
-  glUnmapNamedBuffer(_gl->matrixBlock());
-=======
   auto& t = primitive.localToWorldMatrix();
   auto& n = primitive.normalMatrix();
 
@@ -704,27 +683,20 @@
   int count,
   int offset)
 {
+  auto b = static_cast<GLSL::MatrixBlock*>(
+    glMapNamedBuffer(_gl->matrixBlock(), GL_WRITE_ONLY)
+  );
+
   auto mvm = mvMatrix(t, _camera);
-
-  _gl->program.setUniformMat4(_gl->mvMatrixLoc, mvm);
-  _gl->program.setUniformMat4(_gl->mvpMatrixLoc, mvpMatrix(mvm, _camera));
-  _gl->program.setUniformMat3(_gl->normalMatrixLoc, normalMatrix(n, _camera));
->>>>>>> 4ce454f7
+  b->mvMatrix = mvm;
+  b->mvpMatrix = mvpMatrix(mvm, _camera);
+  b->normalMatrix = normalMatrix(n, _camera);
+
+  glUnmapNamedBuffer(_gl->matrixBlock());
 
   // defaultFragmentSubroutines();
   _gl->beforeDrawing(*this);
 
-<<<<<<< HEAD
-  renderMaterial(*primitive.material());
-  if (auto m = glMesh(mesh))
-=======
-  subIds[0] = renderMode == HiddenLines ?
-    _gl->lineColorMixIdx :
-    _gl->noMixIdx;
-  subIds[1] = flags.isSet(UseVertexColors) ?
-    _gl->colorMapMaterialIdx :
-    _gl->modelMaterialIdx;
-  glUniformSubroutinesuiv(GL_FRAGMENT_SHADER, 2, subIds);
   renderMaterial(material);
 
   auto m = glMesh(&mesh);
@@ -744,7 +716,6 @@
   const mat4f& t,
   const mat3f& n)
 {
->>>>>>> 4ce454f7
   {
     if (count <= 0 || offset < 0)
       return false;
